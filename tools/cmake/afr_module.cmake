--- conflicted
+++ resolved
@@ -60,13 +60,6 @@
         afr_cache_append(AFR_MODULES_PUBLIC ${module_name})
     endif()
 
-<<<<<<< HEAD
-    # All modules implicitly depends on kernel unless INTERFACE or KERNEL is provided.
-    if (NOT AFR_ENABLE_IUNIT_TESTS)
-    endif()
-
-=======
->>>>>>> 18d3d104
     if(NOT (ARG_INTERFACE OR ARG_KERNEL))
         afr_module_dependencies(
             ${module_name}
@@ -348,12 +341,10 @@
 	return()
     endif()
 
-    if (NOT AFR_ENABLE_UNIT_TESTS)
-	# Make sure kernel can be enabled first.
-	__resolve_dependencies(kernel)
-	if("kernel" IN_LIST __dg_disabled)
-	    message(FATAL_ERROR "Unable to build kernel due to missing dependencies.")
-	endif()
+    # Make sure kernel can be enabled first.
+    __resolve_dependencies(kernel)
+    if("kernel" IN_LIST __dg_disabled)
+        message(FATAL_ERROR "Unable to build kernel due to missing dependencies.")
     endif()
     afr_cache_append(AFR_MODULES_ENABLED ${__dg_visited})
 
