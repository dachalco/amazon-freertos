--- conflicted
+++ resolved
@@ -21,11 +21,7 @@
     - Device information.
     - Wi-Fi credentials provisioning.
     - MQTT-over-Bluetooth Low Energy through Android or iOS device proxy to support.
-<<<<<<< HEAD
-        - OTA, Device Shadow and Device Defender functionality.
-=======
         - OTA and Device Shadow functionality.
->>>>>>> 3949bfa9
 
 #### MQTT Library V2.0.0, Device Shadow Library V2.0.0, and Device Defender Library V2.0.0
 - Enable consistent re-use pattern of one single connection across all libraries.
